--- conflicted
+++ resolved
@@ -14,17 +14,6 @@
 
 type Batcher interface {
 	ieventer
-<<<<<<< HEAD
-	WithRateLimiter(rl IRateLimiter) IBatcher
-	WithFlushInterval(val time.Duration) IBatcher
-	WithCapacityInterval(val time.Duration) IBatcher
-	WithAuditInterval(val time.Duration) IBatcher
-	WithMaxOperationTime(val time.Duration) IBatcher
-	WithPauseTime(val time.Duration) IBatcher
-	WithErrorOnFullBuffer() IBatcher
-	WithEmitBatch() IBatcher
-	Enqueue(op IOperation) error
-=======
 	WithRateLimiter(rl RateLimiter) Batcher
 	WithFlushInterval(val time.Duration) Batcher
 	WithCapacityInterval(val time.Duration) Batcher
@@ -34,7 +23,6 @@
 	WithErrorOnFullBuffer() Batcher
 	WithEmitBatch() Batcher
 	Enqueue(op Operation) error
->>>>>>> 4e789b42
 	Pause()
 	Flush()
 	OperationsInBuffer() uint32
@@ -47,7 +35,7 @@
 	eventer
 
 	// configuration items that should not change after Start()
-	ratelimiter       IRateLimiter
+	ratelimiter       RateLimiter
 	flushInterval     time.Duration
 	capacityInterval  time.Duration
 	auditInterval     time.Duration
@@ -91,16 +79,12 @@
 
 // Use AzureSharedResource or ProvisionedResource as a rate limiter with Batcher to throttle the requests made against a datastore. This is
 // optional; the default behavior does not rate limit.
-<<<<<<< HEAD
-func (r *Batcher) WithRateLimiter(rl IRateLimiter) IBatcher {
-	r.phaseMutex.Lock()
-	defer r.phaseMutex.Unlock()
-	if r.phase != batcherPhaseUninitialized {
-		panic(InitializationOnlyError{})
-	}
-=======
 func (r *batcher) WithRateLimiter(rl RateLimiter) Batcher {
->>>>>>> 4e789b42
+	r.phaseMutex.Lock()
+	defer r.phaseMutex.Unlock()
+	if r.phase != batcherPhaseUninitialized {
+		panic(InitializationOnlyError)
+	}
 	r.ratelimiter = rl
 	return r
 }
@@ -109,16 +93,12 @@
 // is being used, the interval determines the capacity that each flush has to work with. For instance, with the default 100ms and 10,000
 // available capacity, there would be 10 flushes per second, each dispatching one or more batches of Operations that aim for 1,000 total
 // capacity. If no rate limiter is used, each flush will attempt to empty the buffer.
-<<<<<<< HEAD
-func (r *Batcher) WithFlushInterval(val time.Duration) IBatcher {
-	r.phaseMutex.Lock()
-	defer r.phaseMutex.Unlock()
-	if r.phase != batcherPhaseUninitialized {
-		panic(InitializationOnlyError{})
-	}
-=======
 func (r *batcher) WithFlushInterval(val time.Duration) Batcher {
->>>>>>> 4e789b42
+	r.phaseMutex.Lock()
+	defer r.phaseMutex.Unlock()
+	if r.phase != batcherPhaseUninitialized {
+		panic(InitializationOnlyError)
+	}
 	r.flushInterval = val
 	return r
 }
@@ -127,16 +107,12 @@
 // `100ms`. The Batcher asks for capacity equal to every Operation's cost that has not been marked done. In other words, when you Enqueue()
 // an Operation it increments a target based on cost. When you call done() on a batch (or the MaxOperationTime is exceeded), the target is
 // decremented by the cost of all Operations in the batch. If there is no rate limiter attached, this interval does nothing.
-<<<<<<< HEAD
-func (r *Batcher) WithCapacityInterval(val time.Duration) IBatcher {
-	r.phaseMutex.Lock()
-	defer r.phaseMutex.Unlock()
-	if r.phase != batcherPhaseUninitialized {
-		panic(InitializationOnlyError{})
-	}
-=======
 func (r *batcher) WithCapacityInterval(val time.Duration) Batcher {
->>>>>>> 4e789b42
+	r.phaseMutex.Lock()
+	defer r.phaseMutex.Unlock()
+	if r.phase != batcherPhaseUninitialized {
+		panic(InitializationOnlyError)
+	}
 	r.capacityInterval = val
 	return r
 }
@@ -146,16 +122,12 @@
 // performed on the target and there are other failsafes such as MaxOperationTime, however, since it is critical that the target capacity
 // be correct, this is one final failsafe to ensure the Batcher isn't asking for the wrong capacity. Generally you should leave this set
 // at the default.
-<<<<<<< HEAD
-func (r *Batcher) WithAuditInterval(val time.Duration) IBatcher {
-	r.phaseMutex.Lock()
-	defer r.phaseMutex.Unlock()
-	if r.phase != batcherPhaseUninitialized {
-		panic(InitializationOnlyError{})
-	}
-=======
 func (r *batcher) WithAuditInterval(val time.Duration) Batcher {
->>>>>>> 4e789b42
+	r.phaseMutex.Lock()
+	defer r.phaseMutex.Unlock()
+	if r.phase != batcherPhaseUninitialized {
+		panic(InitializationOnlyError)
+	}
 	r.auditInterval = val
 	return r
 }
@@ -163,16 +135,12 @@
 // The MaxOperationTime determines how long Batcher waits until marking a batch done after releasing it to the Watcher. The default is `1m`.
 // You should always call the done() func when your batch has completed processing instead of relying on MaxOperationTime. The MaxOperationTime
 // on Batcher will be superceded by MaxOperationTime on Watcher if provided.
-<<<<<<< HEAD
-func (r *Batcher) WithMaxOperationTime(val time.Duration) IBatcher {
-	r.phaseMutex.Lock()
-	defer r.phaseMutex.Unlock()
-	if r.phase != batcherPhaseUninitialized {
-		panic(InitializationOnlyError{})
-	}
-=======
 func (r *batcher) WithMaxOperationTime(val time.Duration) Batcher {
->>>>>>> 4e789b42
+	r.phaseMutex.Lock()
+	defer r.phaseMutex.Unlock()
+	if r.phase != batcherPhaseUninitialized {
+		panic(InitializationOnlyError)
+	}
 	r.maxOperationTime = val
 	return r
 }
@@ -180,47 +148,35 @@
 // The PauseTime determines how long Batcher suspends the processing loop once Pause() is called. The default is `500ms`. Typically, Pause()
 // is called because errors are being received from the datastore such as TooManyRequests or Timeout. Pausing hopefully allows the datastore
 // to catch up without making the problem worse.
-<<<<<<< HEAD
-func (r *Batcher) WithPauseTime(val time.Duration) IBatcher {
-	r.phaseMutex.Lock()
-	defer r.phaseMutex.Unlock()
-	if r.phase != batcherPhaseUninitialized {
-		panic(InitializationOnlyError{})
-	}
-=======
 func (r *batcher) WithPauseTime(val time.Duration) Batcher {
->>>>>>> 4e789b42
+	r.phaseMutex.Lock()
+	defer r.phaseMutex.Unlock()
+	if r.phase != batcherPhaseUninitialized {
+		panic(InitializationOnlyError)
+	}
 	r.pauseTime = val
 	return r
 }
 
 // Setting this option changes Enqueue() such that it throws an error if the buffer is full. Normal behavior is for the Enqueue() func to
 // block until it is able to add to the buffer.
-<<<<<<< HEAD
-func (r *Batcher) WithErrorOnFullBuffer() IBatcher {
-	r.phaseMutex.Lock()
-	defer r.phaseMutex.Unlock()
-	if r.phase != batcherPhaseUninitialized {
-		panic(InitializationOnlyError{})
-	}
-=======
 func (r *batcher) WithErrorOnFullBuffer() Batcher {
->>>>>>> 4e789b42
+	r.phaseMutex.Lock()
+	defer r.phaseMutex.Unlock()
+	if r.phase != batcherPhaseUninitialized {
+		panic(InitializationOnlyError)
+	}
 	r.errorOnFullBuffer = true
 	return r
 }
 
 // DO NOT SET THIS IN PRODUCTION. For unit tests, it may be beneficial to raise an event for each batch of operations.
-<<<<<<< HEAD
-func (r *Batcher) WithEmitBatch() IBatcher {
-	r.phaseMutex.Lock()
-	defer r.phaseMutex.Unlock()
-	if r.phase != batcherPhaseUninitialized {
-		panic(InitializationOnlyError{})
-	}
-=======
 func (r *batcher) WithEmitBatch() Batcher {
->>>>>>> 4e789b42
+	r.phaseMutex.Lock()
+	defer r.phaseMutex.Unlock()
+	if r.phase != batcherPhaseUninitialized {
+		panic(InitializationOnlyError)
+	}
 	r.emitBatch = true
 	return r
 }
@@ -381,11 +337,7 @@
 	r.phaseMutex.Lock()
 	defer r.phaseMutex.Unlock()
 	if r.phase != batcherPhaseUninitialized {
-<<<<<<< HEAD
-		err = ImproperOrderError{}
-=======
 		err = ImproperOrderError
->>>>>>> 4e789b42
 		return
 	}
 
