package batcher

<<<<<<< HEAD
type UndefinedLeaseManagerError struct{}

func (e UndefinedLeaseManagerError) Error() string {
	return "a lease manager must be assigned."
}

type NoWatcherError struct{}

func (e NoWatcherError) Error() string {
	return "the operation must have a watcher assigned."
}

type TooManyAttemptsError struct{}

func (e TooManyAttemptsError) Error() string {
	return "the operation exceeded the maximum number of attempts."
}

type TooExpensiveError struct{}

func (e TooExpensiveError) Error() string {
	return "the operation costs more than the maximum capacity."
}

type BufferFullError struct{}

func (e BufferFullError) Error() string {
	return "the buffer is full, try to enqueue again later."
}

type BufferNotAllocated struct{}

func (e BufferNotAllocated) Error() string {
	return "the buffer was never allocated, make sure to create a Batcher by calling NewBatcher()."
}

type ImproperOrderError struct{}

func (e ImproperOrderError) Error() string {
	return "methods can only be called in this order Start() > Stop()."
}

type InitializationOnlyError struct{}

func (e InitializationOnlyError) Error() string {
	return "this property can only be set before Start() is called."
}

type NoOperationError struct{}

func (e NoOperationError) Error() string {
	return "no operation was provided."
=======
import "errors"

var (
	UndefinedLeaseManagerError   = errors.New("a lease manager must be assigned.")
	UndefinedSharedCapacityError = errors.New("you must define a SharedCapacity.")
	NoWatcherError               = errors.New("the operation must have a watcher assigned.")
	TooManyAttemptsError         = errors.New("the operation exceeded the maximum number of attempts.")
	TooExpensiveError            = errors.New("the operation costs more than the maximum capacity.")
	BufferFullError              = errors.New("the buffer is full, try to enqueue again later.")
	BufferNotAllocated           = errors.New("the buffer was never allocated, make sure to create a Batcher by calling NewBatcher().")
	ImproperOrderError           = errors.New("methods can only be called in this order Start() > Stop().")
	NoOperationError             = errors.New("no operation was provided.")
)

type PartitionsOutOfRangeError struct {
	MaxCapacity    uint32
	Factor         uint32
	PartitionCount int
}

func (e PartitionsOutOfRangeError) Error() string {
	return "you must have between 1 and 500 partitions."
>>>>>>> 4e789b42
}<|MERGE_RESOLUTION|>--- conflicted
+++ resolved
@@ -1,59 +1,5 @@
 package batcher
 
-<<<<<<< HEAD
-type UndefinedLeaseManagerError struct{}
-
-func (e UndefinedLeaseManagerError) Error() string {
-	return "a lease manager must be assigned."
-}
-
-type NoWatcherError struct{}
-
-func (e NoWatcherError) Error() string {
-	return "the operation must have a watcher assigned."
-}
-
-type TooManyAttemptsError struct{}
-
-func (e TooManyAttemptsError) Error() string {
-	return "the operation exceeded the maximum number of attempts."
-}
-
-type TooExpensiveError struct{}
-
-func (e TooExpensiveError) Error() string {
-	return "the operation costs more than the maximum capacity."
-}
-
-type BufferFullError struct{}
-
-func (e BufferFullError) Error() string {
-	return "the buffer is full, try to enqueue again later."
-}
-
-type BufferNotAllocated struct{}
-
-func (e BufferNotAllocated) Error() string {
-	return "the buffer was never allocated, make sure to create a Batcher by calling NewBatcher()."
-}
-
-type ImproperOrderError struct{}
-
-func (e ImproperOrderError) Error() string {
-	return "methods can only be called in this order Start() > Stop()."
-}
-
-type InitializationOnlyError struct{}
-
-func (e InitializationOnlyError) Error() string {
-	return "this property can only be set before Start() is called."
-}
-
-type NoOperationError struct{}
-
-func (e NoOperationError) Error() string {
-	return "no operation was provided."
-=======
 import "errors"
 
 var (
@@ -66,6 +12,7 @@
 	BufferNotAllocated           = errors.New("the buffer was never allocated, make sure to create a Batcher by calling NewBatcher().")
 	ImproperOrderError           = errors.New("methods can only be called in this order Start() > Stop().")
 	NoOperationError             = errors.New("no operation was provided.")
+	InitializationOnlyError      = errors.New("this property can only be set before Start() is called.")
 )
 
 type PartitionsOutOfRangeError struct {
@@ -76,5 +23,4 @@
 
 func (e PartitionsOutOfRangeError) Error() string {
 	return "you must have between 1 and 500 partitions."
->>>>>>> 4e789b42
 }