--- conflicted
+++ resolved
@@ -19,14 +19,9 @@
 	containerName *string
 
 	// internal properties
-<<<<<<< HEAD
 	container  AzureContainer
 	blob       AzureBlob
 	mocksInUse bool
-=======
-	container azureContainer
-	blob      azureBlob
->>>>>>> 7e410c9d
 }
 
 func newAzureBlobLeaseManager(parent ieventer, accountName, containerName string) *azureBlobLeaseManager {
