package batcher

import (
	"bytes"
	"context"
	"fmt"
	"net/url"
	"time"

	"github.com/Azure/azure-storage-blob-go/azblob"
)

type azureBlobLeaseManager struct {
	repeater

	// configuration items that should not change after Provision()
	accountName   *string
	masterKey     *string
	containerName *string

	// internal properties
<<<<<<< HEAD
	container  IAzureContainer
	blob       IAzureBlob
	mocksInUse bool
=======
	container AzureContainer
	blob      AzureBlob
>>>>>>> 3a164cdc
}

func newAzureBlobLeaseManager(parent ieventer, accountName, containerName string) *azureBlobLeaseManager {
	mgr := &azureBlobLeaseManager{
		accountName:   &accountName,
		containerName: &containerName,
	}
	mgr.parent = parent
	return mgr
}

func (m *azureBlobLeaseManager) withMocks(container AzureContainer, blob AzureBlob) *azureBlobLeaseManager {
	m.container = container
	m.blob = blob
	m.mocksInUse = true
	return m
}

func (m *azureBlobLeaseManager) withMasterKey(val string) *azureBlobLeaseManager {
	m.masterKey = &val
	return m
}

func (m *azureBlobLeaseManager) provision(ctx context.Context) (err error) {

	// choose the appropriate credential
	var credential azblob.Credential
	if m.masterKey != nil {
		credential, err = azblob.NewSharedKeyCredential(*m.accountName, *m.masterKey)
		if err != nil {
			return
		}
	} else {
		credential = azblob.NewAnonymousCredential()
	}

	// NOTE: managed identity or AAD tokens could be used this way; tested
	//credential := azblob.NewTokenCredential("-access-token-goes-here-", nil)

	// create pipeline and container reference
	// NOTE: we only check for a mock container at the end to improve code-coverage
	ref := fmt.Sprintf("https://%s.blob.core.windows.net/%s", *m.accountName, *m.containerName)
	pipeline := azblob.NewPipeline(credential, azblob.PipelineOptions{})
	var url *url.URL
	url, err = url.Parse(ref)
	if err != nil {
		return
	}
	if m.container == nil {
		m.container = azblob.NewContainerURL(*url, pipeline)
	}

	// create the container if it doesn't exist
	_, err = m.container.Create(ctx, nil, azblob.PublicAccessNone)
	if err != nil {
		if serr, ok := err.(azblob.StorageError); ok {
			switch serr.ServiceCode() {
			case azblob.ServiceCodeContainerAlreadyExists:
				err = nil // this is a legit condition
				m.emit(VerifiedContainerEvent, 0, ref, nil)
			default:
				return
			}
		} else {
			return
		}
	} else {
		m.emit(CreatedContainerEvent, 0, ref, nil)
	}

	return
}

func (m *azureBlobLeaseManager) getBlob(index int) AzureBlob {
	if m.blob != nil {
		return m.blob
	} else {
		// NOTE: m.container only exists after provision()
		return m.container.NewBlockBlobURL(fmt.Sprint(index))
	}
}

func (m *azureBlobLeaseManager) createPartitions(ctx context.Context, count int) (err error) {

	// create a blob for each partition
	for i := 0; i < count; i++ {
		blob := m.getBlob(i)
		var empty []byte
		reader := bytes.NewReader(empty)
		cond := azblob.BlobAccessConditions{
			ModifiedAccessConditions: azblob.ModifiedAccessConditions{
				IfNoneMatch: "*",
			},
		}
		_, err = blob.Upload(ctx, reader, azblob.BlobHTTPHeaders{}, nil, cond, azblob.AccessTierHot, nil, azblob.ClientProvidedKeyOptions{})
		if err != nil {
			if serr, ok := err.(azblob.StorageError); ok {
				switch serr.ServiceCode() {
				case azblob.ServiceCodeBlobAlreadyExists, azblob.ServiceCodeLeaseIDMissing:
					err = nil // these are legit conditions
					m.emit(VerifiedBlobEvent, i, "", nil)
				default:
					return
				}
			} else {
				return
			}
		} else {
			m.emit(CreatedBlobEvent, i, "", nil)
		}
	}

	return
}

func (m *azureBlobLeaseManager) leasePartition(ctx context.Context, id string, index uint32, secondsToLease uint32) (leaseTime time.Duration) {

	// constrain the secondsToLease (Azure only supports 15-60 seconds)
	switch {
	case !m.mocksInUse && secondsToLease < 15:
		secondsToLease = 15
	case !m.mocksInUse && secondsToLease > 60:
		secondsToLease = 60
	}

	// attempt to allocate the partition
	blob := m.getBlob(int(index))
	_, err := blob.AcquireLease(ctx, id, int32(secondsToLease), azblob.ModifiedAccessConditions{})
	if err != nil {
		if serr, ok := err.(azblob.StorageError); ok {
			switch serr.ServiceCode() {
			case azblob.ServiceCodeLeaseAlreadyPresent:
				// you cannot allocate a lease that is already assigned; try again in a bit
				m.emit(FailedEvent, int(index), "", nil)
				return
			default:
				m.emit(ErrorEvent, 0, err.Error(), nil)
				return
			}
		} else {
			m.emit(ErrorEvent, 0, err.Error(), nil)
			return
		}
	}

	// return the lease time
	leaseTime = time.Duration(secondsToLease) * time.Second

	return
}<|MERGE_RESOLUTION|>--- conflicted
+++ resolved
@@ -19,14 +19,9 @@
 	containerName *string
 
 	// internal properties
-<<<<<<< HEAD
-	container  IAzureContainer
-	blob       IAzureBlob
+	container  AzureContainer
+	blob       AzureBlob
 	mocksInUse bool
-=======
-	container AzureContainer
-	blob      AzureBlob
->>>>>>> 3a164cdc
 }
 
 func newAzureBlobLeaseManager(parent ieventer, accountName, containerName string) *azureBlobLeaseManager {
