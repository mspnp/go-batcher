package batcher

import (
	"context"
	"fmt"
	"math"
	"math/rand"
	"sync"
	"sync/atomic"
	"time"

	"github.com/google/uuid"
)

const (
	maxPartitions = 500
)

type AzureSharedResource interface {
	ieventer
	RateLimiter
	WithMocks(container azureContainer, blob azureBlob) AzureSharedResource
	WithMasterKey(val string) AzureSharedResource
	WithFactor(val uint32) AzureSharedResource
	WithReservedCapacity(val uint32) AzureSharedResource
	WithMaxInterval(val uint32) AzureSharedResource
	WithLeaseTime(val uint32) AzureSharedResource
	SetSharedCapacity(capacity uint32)
	SetReservedCapacity(capacity uint32)
}

type azureSharedResource struct {
	eventer

	// configuration items that should not change after Provision()
	factor           uint32
	maxInterval      uint32
	sharedCapacity   uint32
	reservedCapacity uint32
	leaseTime        uint32

	// used for internal operations
	leaseManager leaseManager

	// manage the phase
	phaseMutex sync.Mutex
	phase      int
	shutdown   sync.WaitGroup
	stop       chan struct{}
	provision  chan struct{}

	// capacity and target needs to be threadsafe and changes frequently
	capacity uint32
	target   uint32

	// partitions need to be threadsafe and should use the partlock
	partlock   sync.RWMutex
	partitions []*string
}

// This function should be called to create a new AzureSharedResource. The accountName and containerName refer to the details
// of an Azure Storage Account and container that the lease blobs can be created in. If multiple processes are sharing the same
// capacity, they should all point to the same container. The sharedCapacity parameter is the maximum shared capacity for the
// resource. For example, if you provision a Cosmos database with 20k RU, you might set sharedCapacity to 20,000. Capacity is renewed
// every 1 second. Commonly after calling NewAzureSharedResource() you will chain some WithXXXX methods, for instance...
// `NewAzureSharedResource().WithMasterKey(key)`.
func NewAzureSharedResource(accountName, containerName string, sharedCapacity uint32) AzureSharedResource {
	res := &azureSharedResource{
		sharedCapacity: sharedCapacity,
	}
	mgr := newAzureBlobLeaseManager(res, accountName, containerName)
	res.leaseManager = mgr
	return res
}

// This allows you to provide mocked objects for container and blob for unit tests.
<<<<<<< HEAD
func (r *azureSharedResource) WithMocks(container AzureContainer, blob AzureBlob) AzureSharedResource {
	r.phaseMutex.Lock()
	defer r.phaseMutex.Unlock()
	if r.phase != batcherPhaseUninitialized {
		panic(InitializationOnlyError)
	}
=======
func (r *azureSharedResource) WithMocks(container azureContainer, blob azureBlob) AzureSharedResource {
>>>>>>> 7e410c9d
	if ablm, ok := r.leaseManager.(*azureBlobLeaseManager); ok {
		ablm.withMocks(container, blob)
	}
	return r
}

// You must provide credentials for the AzureSharedResource to access the Azure Storage Account. Currently, the only supported method
// is to provide a read/write key via WithMasterKey(). This method is required unless you calling WithMocks().
func (r *azureSharedResource) WithMasterKey(val string) AzureSharedResource {
	r.phaseMutex.Lock()
	defer r.phaseMutex.Unlock()
	if r.phase != batcherPhaseUninitialized {
		panic(InitializationOnlyError)
	}
	if ablm, ok := r.leaseManager.(*azureBlobLeaseManager); ok {
		ablm.withMasterKey(val)
	}
	return r
}

// You may provide a factor that determines how much capacity each partition is worth. For instance, if you provision a Cosmos database
// with 20k RU, you might use a factor of 1000, meaning 20 partitions would be created, each worth 1k RU. If not provided, the factor
// defaults to `1`. There is a limit of 500 partitions, so if you have a shared capacity in excess of 500, you must provide a factor.
func (r *azureSharedResource) WithFactor(val uint32) AzureSharedResource {
	r.phaseMutex.Lock()
	defer r.phaseMutex.Unlock()
	if r.phase != batcherPhaseUninitialized {
		panic(InitializationOnlyError)
	}
	r.factor = val
	return r
}

// You may provide a reserved capacity. The capacity is always available to the rate limiter and is in addition to the shared capacity.
// For instance, if you have 4 processes and provision a Cosmos database with 28k RU, you might give each process 2,000 reserved capacity
// and 20,000 shared capacity. Any of the processes could obtain a maximum of 22,000 capacity. Capacity is renewed every 1 second.
// Generally you use reserved capacity to reduce your latency - you no longer have to wait on a partition to be acquired in order to
// process a small number of records.
func (r *azureSharedResource) WithReservedCapacity(val uint32) AzureSharedResource {
	r.phaseMutex.Lock()
	defer r.phaseMutex.Unlock()
	if r.phase != batcherPhaseUninitialized {
		panic(InitializationOnlyError)
	}
	atomic.StoreUint32(&r.reservedCapacity, val)
	return r
}

// The rate limiter will attempt to obtain an exclusive lease on a partition (when needed) every so often. The interval is random to
// reduce the number of collisions and to provide an equal opportunity for processes to compete for partitions. This setting determines
// the maximum amount of time between intervals. It defaults to `500` and is measured in milliseconds.
func (r *azureSharedResource) WithMaxInterval(val uint32) AzureSharedResource {
	r.phaseMutex.Lock()
	defer r.phaseMutex.Unlock()
	if r.phase != batcherPhaseUninitialized {
		panic(InitializationOnlyError)
	}
	r.maxInterval = val
	return r
}

// You may provide a lease time in seconds. This defaults to 15 seconds. This is passed to the lease call made in Azure provided it is between
// 15 and 60 seconds. If you provide a lower value, 15 seconds will be used. If you provide a greater value, 60 seconds will be used. If you are
// using WithMocks, this constraint on the time will the ignored.
func (r *azureSharedResource) WithLeaseTime(val uint32) AzureSharedResource {
	r.phaseMutex.Lock()
	defer r.phaseMutex.Unlock()
	if r.phase != batcherPhaseUninitialized {
		panic(InitializationOnlyError)
	}
	r.leaseTime = val
	return r
}

// This returns the maximum capacity that could ever be obtained by the rate limiter. It is `SharedCapacity + ReservedCapacity`. This reflects
// the limit of 500 partitions.
func (r *azureSharedResource) MaxCapacity() uint32 {
	sharedCapacity := atomic.LoadUint32(&r.sharedCapacity)
	max := r.factor * maxPartitions
	if sharedCapacity > max {
		sharedCapacity = max
	}
	return sharedCapacity + atomic.LoadUint32(&r.reservedCapacity)
}

// This returns the current allocated capacity. It is `NumberOfPartitionsControlled x Factor + ReservedCapacity`.
func (r *azureSharedResource) Capacity() uint32 {
	return atomic.LoadUint32(&r.capacity) + atomic.LoadUint32(&r.reservedCapacity)
}

// This allows you to set the SharedCapacity to a different value after the RateLimiter has started.
func (r *azureSharedResource) SetSharedCapacity(capacity uint32) {
	atomic.StoreUint32(&r.sharedCapacity, capacity)
	r.scheduleProvision()
}

// This allows you to set the ReservedCapacity to a different value after the RateLimiter has started.
func (r *azureSharedResource) SetReservedCapacity(capacity uint32) {
	atomic.StoreUint32(&r.reservedCapacity, capacity)
	r.calc()
}

func (r *azureSharedResource) calc() {

	// get a read lock
	r.partlock.RLock()
	defer r.partlock.RUnlock()

	// count the allocated partitions
	var total uint32
	for i := 0; i < len(r.partitions); i++ {
		if r.partitions[i] != nil {
			total++
		}
	}

	// multiple by the factor
	total *= r.factor

	// set the capacity variable
	atomic.StoreUint32(&r.capacity, total)

	// emit the capacity change
	r.emit(CapacityEvent, int(r.Capacity()), "", nil)

}

// You should call GiveMe() to update the capacity you are requesting. You will always specify the new amount of capacity you require.
// For instance, if you have a large queue of records to process, you might call GiveMe() every time new records are added to the queue
// and every time a batch is completed. Another common pattern is to call GiveMe() on a timer to keep it generally consistent with the
// capacity you need.
func (r *azureSharedResource) GiveMe(target uint32) {

	// reduce capacity request by reserved capacity
	reservedCapacity := atomic.LoadUint32(&r.reservedCapacity)
	if target >= reservedCapacity {
		target -= reservedCapacity
	} else {
		target = 0
	}

	// determine the number of partitions needed
	actual := math.Ceil(float64(target) / float64(r.factor))

	// raise event
	r.emit(TargetEvent, int(target), "", nil)

	// store
	atomic.StoreUint32(&r.target, uint32(actual))

}

func (r *azureSharedResource) scheduleProvision() {
	select {
	case r.provision <- struct{}{}:
		// successfully set the provision flag
	default:
		// provision flag was already set
	}
}

func (r *azureSharedResource) getAllocatedAndRandomUnallocatedPartition() (count, index uint32, err error) {

	// get a read lock
	r.partlock.RLock()
	defer r.partlock.RUnlock()

	// get the list of unallocated
	unallocated := make([]uint32, 0)
	for i := 0; i < len(r.partitions); i++ {
		if r.partitions[i] == nil {
			unallocated = append(unallocated, uint32(i))
		} else {
			count++
		}
	}

	// make sure there is at least 1 unallocated
	len := len(unallocated)
	if len < 1 {
		err = fmt.Errorf("all partitions are already allocated")
		return
	}

	// pick a random partition
	i := rand.Intn(len)
	index = unallocated[i]

	return
}

func (r *azureSharedResource) setPartitionId(index uint32, id string) {

	// get a write lock
	r.partlock.Lock()
	defer r.partlock.Unlock()

	// set the id
	// NOTE: provisioning only happens inside the Loop, so the partition index should always be valid
	r.partitions[index] = &id

}

func (r *azureSharedResource) clearPartitionId(index uint32) {

	// get a write lock
	r.partlock.Lock()
	defer r.partlock.Unlock()

	// clear the id
	// NOTE: clearing happens outside the Loop, so the partition could have already been truncated making the index is too high
	if int(index) < len(r.partitions) {
		r.partitions[index] = nil
	}

}

func (r *azureSharedResource) provisionBlobs(ctx context.Context) {

	// get a write lock on partitions
	r.partlock.Lock()
	defer r.partlock.Unlock()

	// make 1 partition per factor
	sharedCapacity := atomic.LoadUint32(&r.sharedCapacity)
	count := int(math.Ceil(float64(sharedCapacity) / float64(r.factor)))
	if count > maxPartitions {
		r.emit(ErrorEvent, count, "only 500 partitions were created as this is the max supported", nil)
		count = maxPartitions
	}

	// copy into a new partition list
	partitions := make([]*string, count)
	copy(partitions, r.partitions)
	r.partitions = partitions

	// emit start
	r.emit(ProvisionStartEvent, count, "start blob provisioning", nil)

	// provision partitions
	if err := r.leaseManager.createPartitions(ctx, count); err != nil {
		r.emit(ErrorEvent, 0, "creating partitions raised an error", err)
	}

	// emit done
	r.emit(ProvisionDoneEvent, count, "blob provisioning done", nil)

}

// Call this method to start the processing loop. The processing loop runs on a random interval not to exceed MaxInterval and
// attempts to obtain an exclusive lease on blob partitions to fulfill the capacity requests.
func (r *azureSharedResource) Start(ctx context.Context) (err error) {

	// only allow one phase at a time
	r.phaseMutex.Lock()
	defer r.phaseMutex.Unlock()
	if r.phase != rateLimiterPhaseUninitialized {
		err = ImproperOrderError
		return
	}

	// check requirements
	if r.leaseManager == nil {
		err = UndefinedLeaseManagerError
		return
	}
	if r.factor == 0 {
		r.factor = 1 // assume 1:1
	}
	if r.maxInterval == 0 {
		r.maxInterval = 500 // default to 500ms
	}
	if r.leaseTime == 0 {
		r.leaseTime = 15 // default to 15s
	}

	// provision the container
	if err = r.leaseManager.provision(ctx); err != nil {
		return
	}

	// prepare for shutdown
	r.shutdown.Add(1)

	// init flowcontrol chans
	r.stop = make(chan struct{})
	r.provision = make(chan struct{}, 1)
	r.scheduleProvision()

	// run the loop to try and allocate resources
	go func() {

		// shutdown
		defer func() {
			r.emit(ShutdownEvent, 0, "", nil)
			r.shutdown.Done()
		}()

	Loop:
		for {

			// check for a stop
			select {
			case <-r.stop:
				return
			case <-r.provision:
				r.provisionBlobs(ctx)
				r.calc()
			default:
				// continue
			}

			// sleep for a bit before trying to obtain a new lease
			interval := rand.Intn(int(r.maxInterval))
			time.Sleep(time.Duration(interval) * time.Millisecond)

			// see how many partitions are allocated and if there any that can be allocated
			count, index, err := r.getAllocatedAndRandomUnallocatedPartition()
			target := atomic.LoadUint32(&r.target)
			if err == nil && count < target {

				// attempt to allocate the partition
				id := fmt.Sprint(uuid.New())
				leaseTime := r.leaseManager.leasePartition(ctx, id, index, r.leaseTime)
				if leaseTime == 0 {
					continue Loop
				}

				// clear the partition after the lease
				go func(i uint32) {
					time.Sleep(leaseTime)
					r.clearPartitionId(i)
					r.emit(ReleasedEvent, int(index), "", nil)
					r.calc()
				}(index)

				// mark the partition as allocated
				r.setPartitionId(index, id)
				r.emit(AllocatedEvent, int(index), "", nil)
				r.calc()

			}

		}
	}()

	// increment phase
	r.phase = rateLimiterPhaseStarted

	return
}

// Call this method to stop the processing loop. You may not restart after stopping.
func (r *azureSharedResource) Stop() {

	// only allow one phase at a time
	r.phaseMutex.Lock()
	defer r.phaseMutex.Unlock()
	if r.phase == rateLimiterPhaseStopped {
		// NOTE: there should be no need for callers to handle errors at Stop(), we will just ignore them
		return
	}

	// signal the stop
	if r.stop != nil {
		close(r.stop)
	}
	r.shutdown.Wait()

	// update the phase
	r.phase = rateLimiterPhaseStopped

}<|MERGE_RESOLUTION|>--- conflicted
+++ resolved
@@ -74,16 +74,12 @@
 }
 
 // This allows you to provide mocked objects for container and blob for unit tests.
-<<<<<<< HEAD
-func (r *azureSharedResource) WithMocks(container AzureContainer, blob AzureBlob) AzureSharedResource {
-	r.phaseMutex.Lock()
-	defer r.phaseMutex.Unlock()
-	if r.phase != batcherPhaseUninitialized {
-		panic(InitializationOnlyError)
-	}
-=======
 func (r *azureSharedResource) WithMocks(container azureContainer, blob azureBlob) AzureSharedResource {
->>>>>>> 7e410c9d
+	r.phaseMutex.Lock()
+	defer r.phaseMutex.Unlock()
+	if r.phase != batcherPhaseUninitialized {
+		panic(InitializationOnlyError)
+	}
 	if ablm, ok := r.leaseManager.(*azureBlobLeaseManager); ok {
 		ablm.withMocks(container, blob)
 	}
