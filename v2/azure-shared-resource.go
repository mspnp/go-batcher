package batcher

import (
	"context"
	"fmt"
	"math"
	"math/rand"
	"sync"
	"sync/atomic"
	"time"

	"github.com/google/uuid"
)

type IAzureSharedResource interface {
	ieventer
	RateLimiter
	WithMocks(container IAzureContainer, blob IAzureBlob) IAzureSharedResource
	WithMasterKey(val string) IAzureSharedResource
	WithFactor(val uint32) IAzureSharedResource
	WithReservedCapacity(val uint32) IAzureSharedResource
	WithMaxInterval(val uint32) IAzureSharedResource
}

type azureSharedResource struct {
	eventer

	// configuration items that should not change after Provision()
	factor           uint32
	maxInterval      uint32
	sharedCapacity   uint32
	reservedCapacity uint32
	leaseTime        uint32

	// used for internal operations
	leaseManager LeaseManager

	// manage the phase
	phaseMutex sync.Mutex
	phase      int
	shutdown   sync.WaitGroup
	stop       chan struct{}
	provision  chan struct{}

	// capacity and target needs to be threadsafe and changes frequently
	capacity uint32
	target   uint32

	// partitions need to be threadsafe and should use the partlock
	partlock   sync.RWMutex
	partitions []*string
}

// This function should be called to create a new AzureSharedResource. The accountName and containerName refer to the details
// of an Azure Storage Account and container that the lease blobs can be created in. If multiple processes are sharing the same
// capacity, they should all point to the same container. The sharedCapacity parameter is the maximum shared capacity for the
// resource. For example, if you provision a Cosmos database with 20k RU, you might set sharedCapacity to 20,000. Capacity is renewed
// every 1 second. Commonly after calling NewAzureSharedResource() you will chain some WithXXXX methods, for instance...
// `NewAzureSharedResource().WithMasterKey(key)`.
func NewAzureSharedResource(accountName, containerName string, sharedCapacity uint32) IAzureSharedResource {
	res := &azureSharedResource{
		sharedCapacity: sharedCapacity,
	}
	mgr := newAzureBlobLeaseManager(res, accountName, containerName)
	res.leaseManager = mgr
	return res
}

// This allows you to provide mocked objects for container and blob for unit tests.
<<<<<<< HEAD
func (r *AzureSharedResource) WithMocks(container IAzureContainer, blob IAzureBlob) *AzureSharedResource {
	r.phaseMutex.Lock()
	defer r.phaseMutex.Unlock()
	if r.phase != batcherPhaseUninitialized {
		panic(InitializationOnlyError{})
	}
=======
func (r *azureSharedResource) WithMocks(container IAzureContainer, blob IAzureBlob) IAzureSharedResource {
>>>>>>> 4e789b42
	if ablm, ok := r.leaseManager.(*azureBlobLeaseManager); ok {
		ablm.withMocks(container, blob)
	}
	return r
}

// You must provide credentials for the AzureSharedResource to access the Azure Storage Account. Currently, the only supported method
// is to provide a read/write key via WithMasterKey(). This method is required unless you calling WithMocks().
<<<<<<< HEAD
func (r *AzureSharedResource) WithMasterKey(val string) *AzureSharedResource {
	r.phaseMutex.Lock()
	defer r.phaseMutex.Unlock()
	if r.phase != batcherPhaseUninitialized {
		panic(InitializationOnlyError{})
	}
=======
func (r *azureSharedResource) WithMasterKey(val string) IAzureSharedResource {
>>>>>>> 4e789b42
	if ablm, ok := r.leaseManager.(*azureBlobLeaseManager); ok {
		ablm.withMasterKey(val)
	}
	return r
}

// You may provide a factor that determines how much capacity each partition is worth. For instance, if you provision a Cosmos database
// with 20k RU, you might use a factor of 1000, meaning 20 partitions would be created, each worth 1k RU. If not provided, the factor
// defaults to `1`. There is a limit of 500 partitions, so if you have a shared capacity in excess of 500, you must provide a factor.
<<<<<<< HEAD
func (r *AzureSharedResource) WithFactor(val uint32) *AzureSharedResource {
	r.phaseMutex.Lock()
	defer r.phaseMutex.Unlock()
	if r.phase != batcherPhaseUninitialized {
		panic(InitializationOnlyError{})
	}
=======
func (r *azureSharedResource) WithFactor(val uint32) IAzureSharedResource {
>>>>>>> 4e789b42
	r.factor = val
	return r
}

// You may provide a reserved capacity. The capacity is always available to the rate limiter and is in addition to the shared capacity.
// For instance, if you have 4 processes and provision a Cosmos database with 28k RU, you might give each process 2,000 reserved capacity
// and 20,000 shared capacity. Any of the processes could obtain a maximum of 22,000 capacity. Capacity is renewed every 1 second.
// Generally you use reserved capacity to reduce your latency - you no longer have to wait on a partition to be acquired in order to
// process a small number of records.
<<<<<<< HEAD
func (r *AzureSharedResource) WithReservedCapacity(val uint32) *AzureSharedResource {
	r.phaseMutex.Lock()
	defer r.phaseMutex.Unlock()
	if r.phase != batcherPhaseUninitialized {
		panic(InitializationOnlyError{})
	}
	atomic.StoreUint32(&r.reservedCapacity, val)
=======
func (r *azureSharedResource) WithReservedCapacity(val uint32) IAzureSharedResource {
	r.reservedCapacity = val
>>>>>>> 4e789b42
	return r
}

// The rate limiter will attempt to obtain an exclusive lease on a partition (when needed) every so often. The interval is random to
// reduce the number of collisions and to provide an equal opportunity for processes to compete for partitions. This setting determines
// the maximum amount of time between intervals. It defaults to `500` and is measured in milliseconds.
<<<<<<< HEAD
func (r *AzureSharedResource) WithMaxInterval(val uint32) *AzureSharedResource {
	r.phaseMutex.Lock()
	defer r.phaseMutex.Unlock()
	if r.phase != batcherPhaseUninitialized {
		panic(InitializationOnlyError{})
	}
=======
func (r *azureSharedResource) WithMaxInterval(val uint32) IAzureSharedResource {
>>>>>>> 4e789b42
	r.maxInterval = val
	return r
}

<<<<<<< HEAD
// You may provide a lease time in seconds. This defaults to 15 seconds. This is passed to the lease call made in Azure provided it is between
// 15 and 60 seconds. If you provide a lower value, 15 seconds will be used. If you provide a greater value, 60 seconds will be used. If you are
// using WithMocks, this constraint on the time will the ignored.
func (r *AzureSharedResource) WithLeaseTime(val uint32) *AzureSharedResource {
	r.phaseMutex.Lock()
	defer r.phaseMutex.Unlock()
	if r.phase != batcherPhaseUninitialized {
		panic(InitializationOnlyError{})
	}
	r.leaseTime = val
	return r
}

// This returns the maximum capacity that could ever be obtained by the rate limiter. It is `SharedCapacity + ReservedCapacity`.
func (r *AzureSharedResource) MaxCapacity() uint32 {
	return atomic.LoadUint32(&r.sharedCapacity) + atomic.LoadUint32(&r.reservedCapacity)
}

// This returns the current allocated capacity. It is `NumberOfPartitionsControlled x Factor + ReservedCapacity`.
func (r *AzureSharedResource) Capacity() uint32 {
	return atomic.LoadUint32(&r.capacity) + atomic.LoadUint32(&r.reservedCapacity)
}

func (r *AzureSharedResource) SetSharedCapacity(capacity uint32) {
	atomic.StoreUint32(&r.sharedCapacity, capacity)
	r.scheduleProvision()
}

func (r *AzureSharedResource) SetReservedCapacity(capacity uint32) {
	atomic.StoreUint32(&r.reservedCapacity, capacity)
	r.calc()
}

func (r *AzureSharedResource) calc() {
=======
// DEPRECATED
func (r *azureSharedResource) Provision(ctx context.Context) (err error) {

	// only allow one phase at a time
	r.phaseMutex.Lock()
	defer r.phaseMutex.Unlock()
	if r.phase != rateLimiterPhaseUninitialized {
		err = ImproperOrderError
		return
	}

	// check requirements
	if r.leaseManager == nil {
		err = UndefinedLeaseManagerError
		return
	}
	if r.factor == 0 {
		r.factor = 1 // assume 1:1
	}
	if r.sharedCapacity < 1 {
		err = UndefinedSharedCapacityError
		return
	}
	if r.maxInterval < 1 {
		r.maxInterval = 500 // default to 500 ms
	}

	// get a write lock on partitions
	r.partlock.Lock()
	defer r.partlock.Unlock()

	// provision the container
	err = r.leaseManager.provision(ctx)
	if err != nil {
		return
	}

	// make 1 partition per factor
	count := int(math.Ceil(float64(r.sharedCapacity) / float64(r.factor)))
	if count > 500 {
		err = PartitionsOutOfRangeError{
			MaxCapacity:    r.MaxCapacity(),
			Factor:         r.factor,
			PartitionCount: count,
		}
		return
	}
	r.partitions = make([]*string, count)

	// provision partitions
	err = r.leaseManager.createPartitions(ctx, count)

	// mark provision as completed
	r.phase = rateLimiterPhaseProvisioned

	return
}

// This returns the maximum capacity that could ever be obtained by the rate limiter. It is `SharedCapacity + ReservedCapacity`.
func (r *azureSharedResource) MaxCapacity() uint32 {
	return r.sharedCapacity + r.reservedCapacity
}

// This returns the current allocated capacity. It is `NumberOfPartitionsControlled x Factor + ReservedCapacity`.
func (r *azureSharedResource) Capacity() uint32 {
	allocatedCapacity := atomic.LoadUint32(&r.capacity)
	return allocatedCapacity + r.reservedCapacity
}

func (r *azureSharedResource) calc() (total uint32) {
>>>>>>> 4e789b42

	// get a read lock
	r.partlock.RLock()
	defer r.partlock.RUnlock()

	// count the allocated partitions
	var total uint32
	for i := 0; i < len(r.partitions); i++ {
		if r.partitions[i] != nil {
			total++
		}
	}

	// multiple by the factor
	total *= r.factor

	// set the capacity variable
	atomic.StoreUint32(&r.capacity, total)

	// emit the capacity change
	r.emit(CapacityEvent, int(r.Capacity()), "", nil)

}

// You should call GiveMe() to update the capacity you are requesting. You will always specify the new amount of capacity you require.
// For instance, if you have a large queue of records to process, you might call GiveMe() every time new records are added to the queue
// and every time a batch is completed. Another common pattern is to call GiveMe() on a timer to keep it generally consistent with the
// capacity you need.
func (r *azureSharedResource) GiveMe(target uint32) {

	// reduce capacity request by reserved capacity
	reservedCapacity := atomic.LoadUint32(&r.reservedCapacity)
	if target >= reservedCapacity {
		target -= reservedCapacity
	} else {
		target = 0
	}

	// determine the number of partitions needed
	actual := math.Ceil(float64(target) / float64(r.factor))

	// raise event
	r.emit(TargetEvent, int(target), "", nil)

	// store
	atomic.StoreUint32(&r.target, uint32(actual))

}

<<<<<<< HEAD
func (r *AzureSharedResource) scheduleProvision() {
	select {
	case r.provision <- struct{}{}:
		// successfully set the provision flag
	default:
		// provision flag was already set
	}
}

func (r *AzureSharedResource) getAllocatedAndRandomUnallocatedPartition() (count, index uint32, err error) {
=======
func (r *azureSharedResource) getAllocatedAndRandomUnallocatedPartition() (count, index uint32, err error) {
>>>>>>> 4e789b42

	// get a read lock
	r.partlock.RLock()
	defer r.partlock.RUnlock()

	// get the list of unallocated
	unallocated := make([]uint32, 0)
	for i := 0; i < len(r.partitions); i++ {
		if r.partitions[i] == nil {
			unallocated = append(unallocated, uint32(i))
		} else {
			count++
		}
	}

	// make sure there is at least 1 unallocated
	len := len(unallocated)
	if len < 1 {
		err = fmt.Errorf("all partitions are already allocated")
		return
	}

	// pick a random partition
	i := rand.Intn(len)
	index = unallocated[i]

	return
}

func (r *azureSharedResource) setPartitionId(index uint32, id string) {

	// get a write lock
	r.partlock.Lock()
	defer r.partlock.Unlock()

	// set the id
	// NOTE: provisioning only happens inside the Loop, so the partition index should always be valid
	r.partitions[index] = &id

}

func (r *azureSharedResource) clearPartitionId(index uint32) {

	// get a write lock
	r.partlock.Lock()
	defer r.partlock.Unlock()

	// clear the id
	// NOTE: clearing happens outside the Loop, so the partition could have already been truncated making the index is too high
	if int(index) < len(r.partitions) {
		r.partitions[index] = nil
	}

}

func (r *AzureSharedResource) provisionBlobs(ctx context.Context) {

	// get a write lock on partitions
	r.partlock.Lock()
	defer r.partlock.Unlock()

	// make 1 partition per factor
	sharedCapacity := atomic.LoadUint32(&r.sharedCapacity)
	count := int(math.Ceil(float64(sharedCapacity) / float64(r.factor)))
	if count > 500 {
		r.emit(ErrorEvent, count, "only 500 partitions were created as this is the max supported", nil)
		count = 500
	}

	// copy into a new partition list
	partitions := make([]*string, count)
	copy(partitions, r.partitions)
	r.partitions = partitions

	// emit start
	r.emit(ProvisionStartEvent, count, "start blob provisioning", nil)

	// provision partitions
	if err := r.leaseManager.createPartitions(ctx, count); err != nil {
		r.emit(ErrorEvent, 0, "creating partitions raised an error", err)
	}

	// emit done
	r.emit(ProvisionDoneEvent, count, "blob provisioning done", nil)

}

// Call this method to start the processing loop. The processing loop runs on a random interval not to exceed MaxInterval and
// attempts to obtain an exclusive lease on blob partitions to fulfill the capacity requests.
func (r *azureSharedResource) Start(ctx context.Context) (err error) {

	// only allow one phase at a time
	r.phaseMutex.Lock()
	defer r.phaseMutex.Unlock()
<<<<<<< HEAD
	if r.phase != rateLimiterPhaseUninitialized {
		err = ImproperOrderError{}
=======
	if r.phase != rateLimiterPhaseProvisioned {
		err = ImproperOrderError
>>>>>>> 4e789b42
		return
	}

	// check requirements
	if r.leaseManager == nil {
		err = UndefinedLeaseManagerError{}
		return
	}
	if r.factor == 0 {
		r.factor = 1 // assume 1:1
	}
	if r.maxInterval == 0 {
		r.maxInterval = 500 // default to 500ms
	}
	if r.leaseTime == 0 {
		r.leaseTime = 15 // default to 15s
	}

	// provision the container
	if err = r.leaseManager.provision(ctx); err != nil {
		return
	}

	// prepare for shutdown
	r.shutdown.Add(1)

	// init flowcontrol chans
	r.stop = make(chan struct{})
	r.provision = make(chan struct{}, 1)
	r.scheduleProvision()

	// run the loop to try and allocate resources
	go func() {

		// shutdown
		defer func() {
			r.emit(ShutdownEvent, 0, "", nil)
			r.shutdown.Done()
		}()

	Loop:
		for {

			// check for a stop
			select {
			case <-r.stop:
				return
			case <-r.provision:
				r.provisionBlobs(ctx)
				r.calc()
			default:
				// continue
			}

			// sleep for a bit before trying to obtain a new lease
			interval := rand.Intn(int(r.maxInterval))
			time.Sleep(time.Duration(interval) * time.Millisecond)

			// see how many partitions are allocated and if there any that can be allocated
			count, index, err := r.getAllocatedAndRandomUnallocatedPartition()
			target := atomic.LoadUint32(&r.target)
			if err == nil && count < target {

				// attempt to allocate the partition
				id := fmt.Sprint(uuid.New())
				leaseTime := r.leaseManager.leasePartition(ctx, id, index, r.leaseTime)
				if leaseTime == 0 {
					continue Loop
				}

				// clear the partition after the lease
				go func(i uint32) {
					time.Sleep(leaseTime)
					r.clearPartitionId(i)
					r.emit(ReleasedEvent, int(index), "", nil)
					r.calc()
				}(index)

				// mark the partition as allocated
				r.setPartitionId(index, id)
				r.emit(AllocatedEvent, int(index), "", nil)
				r.calc()

			}

		}
	}()

	// increment phase
	r.phase = rateLimiterPhaseStarted

	return
}

// Call this method to stop the processing loop. You may not restart after stopping.
func (r *azureSharedResource) Stop() {

	// only allow one phase at a time
	r.phaseMutex.Lock()
	defer r.phaseMutex.Unlock()
	if r.phase == rateLimiterPhaseStopped {
		// NOTE: there should be no need for callers to handle errors at Stop(), we will just ignore them
		return
	}

	// signal the stop
	if r.stop != nil {
		close(r.stop)
	}
	r.shutdown.Wait()

	// update the phase
	r.phase = rateLimiterPhaseStopped

}<|MERGE_RESOLUTION|>--- conflicted
+++ resolved
@@ -12,14 +12,17 @@
 	"github.com/google/uuid"
 )
 
-type IAzureSharedResource interface {
+type AzureSharedResource interface {
 	ieventer
 	RateLimiter
-	WithMocks(container IAzureContainer, blob IAzureBlob) IAzureSharedResource
-	WithMasterKey(val string) IAzureSharedResource
-	WithFactor(val uint32) IAzureSharedResource
-	WithReservedCapacity(val uint32) IAzureSharedResource
-	WithMaxInterval(val uint32) IAzureSharedResource
+	WithMocks(container IAzureContainer, blob IAzureBlob) AzureSharedResource
+	WithMasterKey(val string) AzureSharedResource
+	WithFactor(val uint32) AzureSharedResource
+	WithReservedCapacity(val uint32) AzureSharedResource
+	WithMaxInterval(val uint32) AzureSharedResource
+	WithLeaseTime(val uint32) AzureSharedResource
+	SetSharedCapacity(capacity uint32)
+	SetReservedCapacity(capacity uint32)
 }
 
 type azureSharedResource struct {
@@ -57,7 +60,7 @@
 // resource. For example, if you provision a Cosmos database with 20k RU, you might set sharedCapacity to 20,000. Capacity is renewed
 // every 1 second. Commonly after calling NewAzureSharedResource() you will chain some WithXXXX methods, for instance...
 // `NewAzureSharedResource().WithMasterKey(key)`.
-func NewAzureSharedResource(accountName, containerName string, sharedCapacity uint32) IAzureSharedResource {
+func NewAzureSharedResource(accountName, containerName string, sharedCapacity uint32) AzureSharedResource {
 	res := &azureSharedResource{
 		sharedCapacity: sharedCapacity,
 	}
@@ -67,16 +70,12 @@
 }
 
 // This allows you to provide mocked objects for container and blob for unit tests.
-<<<<<<< HEAD
-func (r *AzureSharedResource) WithMocks(container IAzureContainer, blob IAzureBlob) *AzureSharedResource {
-	r.phaseMutex.Lock()
-	defer r.phaseMutex.Unlock()
-	if r.phase != batcherPhaseUninitialized {
-		panic(InitializationOnlyError{})
-	}
-=======
-func (r *azureSharedResource) WithMocks(container IAzureContainer, blob IAzureBlob) IAzureSharedResource {
->>>>>>> 4e789b42
+func (r *azureSharedResource) WithMocks(container IAzureContainer, blob IAzureBlob) AzureSharedResource {
+	r.phaseMutex.Lock()
+	defer r.phaseMutex.Unlock()
+	if r.phase != batcherPhaseUninitialized {
+		panic(InitializationOnlyError)
+	}
 	if ablm, ok := r.leaseManager.(*azureBlobLeaseManager); ok {
 		ablm.withMocks(container, blob)
 	}
@@ -85,16 +84,12 @@
 
 // You must provide credentials for the AzureSharedResource to access the Azure Storage Account. Currently, the only supported method
 // is to provide a read/write key via WithMasterKey(). This method is required unless you calling WithMocks().
-<<<<<<< HEAD
-func (r *AzureSharedResource) WithMasterKey(val string) *AzureSharedResource {
-	r.phaseMutex.Lock()
-	defer r.phaseMutex.Unlock()
-	if r.phase != batcherPhaseUninitialized {
-		panic(InitializationOnlyError{})
-	}
-=======
-func (r *azureSharedResource) WithMasterKey(val string) IAzureSharedResource {
->>>>>>> 4e789b42
+func (r *azureSharedResource) WithMasterKey(val string) AzureSharedResource {
+	r.phaseMutex.Lock()
+	defer r.phaseMutex.Unlock()
+	if r.phase != batcherPhaseUninitialized {
+		panic(InitializationOnlyError)
+	}
 	if ablm, ok := r.leaseManager.(*azureBlobLeaseManager); ok {
 		ablm.withMasterKey(val)
 	}
@@ -104,16 +99,12 @@
 // You may provide a factor that determines how much capacity each partition is worth. For instance, if you provision a Cosmos database
 // with 20k RU, you might use a factor of 1000, meaning 20 partitions would be created, each worth 1k RU. If not provided, the factor
 // defaults to `1`. There is a limit of 500 partitions, so if you have a shared capacity in excess of 500, you must provide a factor.
-<<<<<<< HEAD
-func (r *AzureSharedResource) WithFactor(val uint32) *AzureSharedResource {
-	r.phaseMutex.Lock()
-	defer r.phaseMutex.Unlock()
-	if r.phase != batcherPhaseUninitialized {
-		panic(InitializationOnlyError{})
-	}
-=======
-func (r *azureSharedResource) WithFactor(val uint32) IAzureSharedResource {
->>>>>>> 4e789b42
+func (r *azureSharedResource) WithFactor(val uint32) AzureSharedResource {
+	r.phaseMutex.Lock()
+	defer r.phaseMutex.Unlock()
+	if r.phase != batcherPhaseUninitialized {
+		panic(InitializationOnlyError)
+	}
 	r.factor = val
 	return r
 }
@@ -123,145 +114,63 @@
 // and 20,000 shared capacity. Any of the processes could obtain a maximum of 22,000 capacity. Capacity is renewed every 1 second.
 // Generally you use reserved capacity to reduce your latency - you no longer have to wait on a partition to be acquired in order to
 // process a small number of records.
-<<<<<<< HEAD
-func (r *AzureSharedResource) WithReservedCapacity(val uint32) *AzureSharedResource {
-	r.phaseMutex.Lock()
-	defer r.phaseMutex.Unlock()
-	if r.phase != batcherPhaseUninitialized {
-		panic(InitializationOnlyError{})
+func (r *azureSharedResource) WithReservedCapacity(val uint32) AzureSharedResource {
+	r.phaseMutex.Lock()
+	defer r.phaseMutex.Unlock()
+	if r.phase != batcherPhaseUninitialized {
+		panic(InitializationOnlyError)
 	}
 	atomic.StoreUint32(&r.reservedCapacity, val)
-=======
-func (r *azureSharedResource) WithReservedCapacity(val uint32) IAzureSharedResource {
-	r.reservedCapacity = val
->>>>>>> 4e789b42
 	return r
 }
 
 // The rate limiter will attempt to obtain an exclusive lease on a partition (when needed) every so often. The interval is random to
 // reduce the number of collisions and to provide an equal opportunity for processes to compete for partitions. This setting determines
 // the maximum amount of time between intervals. It defaults to `500` and is measured in milliseconds.
-<<<<<<< HEAD
-func (r *AzureSharedResource) WithMaxInterval(val uint32) *AzureSharedResource {
-	r.phaseMutex.Lock()
-	defer r.phaseMutex.Unlock()
-	if r.phase != batcherPhaseUninitialized {
-		panic(InitializationOnlyError{})
-	}
-=======
-func (r *azureSharedResource) WithMaxInterval(val uint32) IAzureSharedResource {
->>>>>>> 4e789b42
+func (r *azureSharedResource) WithMaxInterval(val uint32) AzureSharedResource {
+	r.phaseMutex.Lock()
+	defer r.phaseMutex.Unlock()
+	if r.phase != batcherPhaseUninitialized {
+		panic(InitializationOnlyError)
+	}
 	r.maxInterval = val
 	return r
 }
 
-<<<<<<< HEAD
 // You may provide a lease time in seconds. This defaults to 15 seconds. This is passed to the lease call made in Azure provided it is between
 // 15 and 60 seconds. If you provide a lower value, 15 seconds will be used. If you provide a greater value, 60 seconds will be used. If you are
 // using WithMocks, this constraint on the time will the ignored.
-func (r *AzureSharedResource) WithLeaseTime(val uint32) *AzureSharedResource {
-	r.phaseMutex.Lock()
-	defer r.phaseMutex.Unlock()
-	if r.phase != batcherPhaseUninitialized {
-		panic(InitializationOnlyError{})
+func (r *azureSharedResource) WithLeaseTime(val uint32) AzureSharedResource {
+	r.phaseMutex.Lock()
+	defer r.phaseMutex.Unlock()
+	if r.phase != batcherPhaseUninitialized {
+		panic(InitializationOnlyError)
 	}
 	r.leaseTime = val
 	return r
 }
 
 // This returns the maximum capacity that could ever be obtained by the rate limiter. It is `SharedCapacity + ReservedCapacity`.
-func (r *AzureSharedResource) MaxCapacity() uint32 {
+func (r *azureSharedResource) MaxCapacity() uint32 {
 	return atomic.LoadUint32(&r.sharedCapacity) + atomic.LoadUint32(&r.reservedCapacity)
 }
 
 // This returns the current allocated capacity. It is `NumberOfPartitionsControlled x Factor + ReservedCapacity`.
-func (r *AzureSharedResource) Capacity() uint32 {
+func (r *azureSharedResource) Capacity() uint32 {
 	return atomic.LoadUint32(&r.capacity) + atomic.LoadUint32(&r.reservedCapacity)
 }
 
-func (r *AzureSharedResource) SetSharedCapacity(capacity uint32) {
+func (r *azureSharedResource) SetSharedCapacity(capacity uint32) {
 	atomic.StoreUint32(&r.sharedCapacity, capacity)
 	r.scheduleProvision()
 }
 
-func (r *AzureSharedResource) SetReservedCapacity(capacity uint32) {
+func (r *azureSharedResource) SetReservedCapacity(capacity uint32) {
 	atomic.StoreUint32(&r.reservedCapacity, capacity)
 	r.calc()
 }
 
-func (r *AzureSharedResource) calc() {
-=======
-// DEPRECATED
-func (r *azureSharedResource) Provision(ctx context.Context) (err error) {
-
-	// only allow one phase at a time
-	r.phaseMutex.Lock()
-	defer r.phaseMutex.Unlock()
-	if r.phase != rateLimiterPhaseUninitialized {
-		err = ImproperOrderError
-		return
-	}
-
-	// check requirements
-	if r.leaseManager == nil {
-		err = UndefinedLeaseManagerError
-		return
-	}
-	if r.factor == 0 {
-		r.factor = 1 // assume 1:1
-	}
-	if r.sharedCapacity < 1 {
-		err = UndefinedSharedCapacityError
-		return
-	}
-	if r.maxInterval < 1 {
-		r.maxInterval = 500 // default to 500 ms
-	}
-
-	// get a write lock on partitions
-	r.partlock.Lock()
-	defer r.partlock.Unlock()
-
-	// provision the container
-	err = r.leaseManager.provision(ctx)
-	if err != nil {
-		return
-	}
-
-	// make 1 partition per factor
-	count := int(math.Ceil(float64(r.sharedCapacity) / float64(r.factor)))
-	if count > 500 {
-		err = PartitionsOutOfRangeError{
-			MaxCapacity:    r.MaxCapacity(),
-			Factor:         r.factor,
-			PartitionCount: count,
-		}
-		return
-	}
-	r.partitions = make([]*string, count)
-
-	// provision partitions
-	err = r.leaseManager.createPartitions(ctx, count)
-
-	// mark provision as completed
-	r.phase = rateLimiterPhaseProvisioned
-
-	return
-}
-
-// This returns the maximum capacity that could ever be obtained by the rate limiter. It is `SharedCapacity + ReservedCapacity`.
-func (r *azureSharedResource) MaxCapacity() uint32 {
-	return r.sharedCapacity + r.reservedCapacity
-}
-
-// This returns the current allocated capacity. It is `NumberOfPartitionsControlled x Factor + ReservedCapacity`.
-func (r *azureSharedResource) Capacity() uint32 {
-	allocatedCapacity := atomic.LoadUint32(&r.capacity)
-	return allocatedCapacity + r.reservedCapacity
-}
-
-func (r *azureSharedResource) calc() (total uint32) {
->>>>>>> 4e789b42
+func (r *azureSharedResource) calc() {
 
 	// get a read lock
 	r.partlock.RLock()
@@ -311,8 +220,7 @@
 
 }
 
-<<<<<<< HEAD
-func (r *AzureSharedResource) scheduleProvision() {
+func (r *azureSharedResource) scheduleProvision() {
 	select {
 	case r.provision <- struct{}{}:
 		// successfully set the provision flag
@@ -321,10 +229,7 @@
 	}
 }
 
-func (r *AzureSharedResource) getAllocatedAndRandomUnallocatedPartition() (count, index uint32, err error) {
-=======
 func (r *azureSharedResource) getAllocatedAndRandomUnallocatedPartition() (count, index uint32, err error) {
->>>>>>> 4e789b42
 
 	// get a read lock
 	r.partlock.RLock()
@@ -380,7 +285,7 @@
 
 }
 
-func (r *AzureSharedResource) provisionBlobs(ctx context.Context) {
+func (r *azureSharedResource) provisionBlobs(ctx context.Context) {
 
 	// get a write lock on partitions
 	r.partlock.Lock()
@@ -419,19 +324,14 @@
 	// only allow one phase at a time
 	r.phaseMutex.Lock()
 	defer r.phaseMutex.Unlock()
-<<<<<<< HEAD
 	if r.phase != rateLimiterPhaseUninitialized {
-		err = ImproperOrderError{}
-=======
-	if r.phase != rateLimiterPhaseProvisioned {
 		err = ImproperOrderError
->>>>>>> 4e789b42
 		return
 	}
 
 	// check requirements
 	if r.leaseManager == nil {
-		err = UndefinedLeaseManagerError{}
+		err = UndefinedLeaseManagerError
 		return
 	}
 	if r.factor == 0 {
