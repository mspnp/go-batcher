--- conflicted
+++ resolved
@@ -15,21 +15,14 @@
 type AzureSharedResource interface {
 	ieventer
 	RateLimiter
-<<<<<<< HEAD
-	WithMocks(container IAzureContainer, blob IAzureBlob) AzureSharedResource
-=======
 	WithMocks(container AzureContainer, blob AzureBlob) AzureSharedResource
->>>>>>> 3a164cdc
 	WithMasterKey(val string) AzureSharedResource
 	WithFactor(val uint32) AzureSharedResource
 	WithReservedCapacity(val uint32) AzureSharedResource
 	WithMaxInterval(val uint32) AzureSharedResource
-<<<<<<< HEAD
 	WithLeaseTime(val uint32) AzureSharedResource
 	SetSharedCapacity(capacity uint32)
 	SetReservedCapacity(capacity uint32)
-=======
->>>>>>> 3a164cdc
 }
 
 type azureSharedResource struct {
@@ -77,16 +70,12 @@
 }
 
 // This allows you to provide mocked objects for container and blob for unit tests.
-<<<<<<< HEAD
-func (r *azureSharedResource) WithMocks(container IAzureContainer, blob IAzureBlob) AzureSharedResource {
-	r.phaseMutex.Lock()
-	defer r.phaseMutex.Unlock()
-	if r.phase != batcherPhaseUninitialized {
-		panic(InitializationOnlyError)
-	}
-=======
 func (r *azureSharedResource) WithMocks(container AzureContainer, blob AzureBlob) AzureSharedResource {
->>>>>>> 3a164cdc
+	r.phaseMutex.Lock()
+	defer r.phaseMutex.Unlock()
+	if r.phase != batcherPhaseUninitialized {
+		panic(InitializationOnlyError)
+	}
 	if ablm, ok := r.leaseManager.(*azureBlobLeaseManager); ok {
 		ablm.withMocks(container, blob)
 	}
@@ -96,14 +85,11 @@
 // You must provide credentials for the AzureSharedResource to access the Azure Storage Account. Currently, the only supported method
 // is to provide a read/write key via WithMasterKey(). This method is required unless you calling WithMocks().
 func (r *azureSharedResource) WithMasterKey(val string) AzureSharedResource {
-<<<<<<< HEAD
-	r.phaseMutex.Lock()
-	defer r.phaseMutex.Unlock()
-	if r.phase != batcherPhaseUninitialized {
-		panic(InitializationOnlyError)
-	}
-=======
->>>>>>> 3a164cdc
+	r.phaseMutex.Lock()
+	defer r.phaseMutex.Unlock()
+	if r.phase != batcherPhaseUninitialized {
+		panic(InitializationOnlyError)
+	}
 	if ablm, ok := r.leaseManager.(*azureBlobLeaseManager); ok {
 		ablm.withMasterKey(val)
 	}
@@ -114,14 +100,11 @@
 // with 20k RU, you might use a factor of 1000, meaning 20 partitions would be created, each worth 1k RU. If not provided, the factor
 // defaults to `1`. There is a limit of 500 partitions, so if you have a shared capacity in excess of 500, you must provide a factor.
 func (r *azureSharedResource) WithFactor(val uint32) AzureSharedResource {
-<<<<<<< HEAD
-	r.phaseMutex.Lock()
-	defer r.phaseMutex.Unlock()
-	if r.phase != batcherPhaseUninitialized {
-		panic(InitializationOnlyError)
-	}
-=======
->>>>>>> 3a164cdc
+	r.phaseMutex.Lock()
+	defer r.phaseMutex.Unlock()
+	if r.phase != batcherPhaseUninitialized {
+		panic(InitializationOnlyError)
+	}
 	r.factor = val
 	return r
 }
@@ -132,16 +115,12 @@
 // Generally you use reserved capacity to reduce your latency - you no longer have to wait on a partition to be acquired in order to
 // process a small number of records.
 func (r *azureSharedResource) WithReservedCapacity(val uint32) AzureSharedResource {
-<<<<<<< HEAD
 	r.phaseMutex.Lock()
 	defer r.phaseMutex.Unlock()
 	if r.phase != batcherPhaseUninitialized {
 		panic(InitializationOnlyError)
 	}
 	atomic.StoreUint32(&r.reservedCapacity, val)
-=======
-	r.reservedCapacity = val
->>>>>>> 3a164cdc
 	return r
 }
 
@@ -149,14 +128,11 @@
 // reduce the number of collisions and to provide an equal opportunity for processes to compete for partitions. This setting determines
 // the maximum amount of time between intervals. It defaults to `500` and is measured in milliseconds.
 func (r *azureSharedResource) WithMaxInterval(val uint32) AzureSharedResource {
-<<<<<<< HEAD
-	r.phaseMutex.Lock()
-	defer r.phaseMutex.Unlock()
-	if r.phase != batcherPhaseUninitialized {
-		panic(InitializationOnlyError)
-	}
-=======
->>>>>>> 3a164cdc
+	r.phaseMutex.Lock()
+	defer r.phaseMutex.Unlock()
+	if r.phase != batcherPhaseUninitialized {
+		panic(InitializationOnlyError)
+	}
 	r.maxInterval = val
 	return r
 }
